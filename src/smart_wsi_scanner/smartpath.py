--- conflicted
+++ resolved
@@ -13,7 +13,6 @@
 import matplotlib.patches  # Used by smartpath_qpscope class for visualization
 import matplotlib.pyplot as plt  # Used by smartpath class for autofocus plots and smartpath_qpscope for visualization
 import numpy as np  # Used by all classes for array operations
-<<<<<<< HEAD
 
 import tifffile as tf  # Used by smartpath_qpscope class for image writing
 from pycromanager import Core, Studio  # Used by smartpath class for microscope control
@@ -24,339 +23,11 @@
 
 # Local imports
 from .config import sp_microscope_settings, sp_position, sp_imaging_mode  # Used by all classes
-=======
-import scipy.interpolate  # Used by smartpath class for autofocus interpolation
-import tifffile as tf  # Used by smartpath_qpscope class for image writing
-from pycromanager import Core, Studio  # Used by smartpath class for microscope control
-from scipy.spatial.distance import cdist  # Used by smartpath_qpscope class for distance calculations
-from skimage import color  # Used by smartpath class for image processing
-from skimage.filters import sobel  # Used by smartpath class for autofocus
-
-# Local imports
-from .config import sp_microscope_settings, sp_position, sp_imaging_mode  # Used by all classes
-
-
-
-
-
-class sp_metadata:
-    def __init__(self, core: CMMCore | CMMCorePlus |Core):
-        self.core = core
-
-    def get_mm_metadata_string(self, pretty_print=False):
-        device_dict = self.get_device_properties(self.core)
-        if pretty_print:
-            return pprint.pformat(device_dict)
-
-        str_output = ""
-        for device_name, prop_val in device_dict.items():
-            for prop_name, values in prop_val.items():
-                str_output = str_output + f"{device_name},{prop_name}: {values}" + "\n"
-        return str_output
-
-    @staticmethod
-    def obj_2_list(name):
-        return [name.get(i) for i in range(name.size())]
-
-    @staticmethod
-    def get_device_properties(core, scope="used"):
-        """
-        get used/allowed properties in mm2-device manager
-        as a dictionary
-        """
-        device_dict = {}
-        for device_name in smartpath.obj_2_list(core.get_loaded_devices()):
-            device_property_names = core.get_device_property_names(device_name)
-            property_names = smartpath.obj_2_list(device_property_names)
-            prop_dict = {}
-            for prop in property_names:
-                if scope == "allowed":
-                    values = core.get_allowed_property_values(device_name, prop)
-                    prop_dict.update({f"{prop}": smartpath.obj_2_list(values)})
-                elif scope == "used":
-                    values = core.get_property(device_name, prop)
-                    prop_dict.update({f"{prop}": values})
-                else:
-                    warnings.warn(f" unknown metadata scope {scope} ")
-            device_dict.update({f"{device_name}": prop_dict})
-        return device_dict
-
-    @staticmethod
-    def _compare_dicts(d1: dict, d2: dict) -> str:
-        """Compare two dictionaries and return their differences in a readable format.
-
-        Args:
-            d1: First dictionary to compare
-            d2: Second dictionary to compare
-
-        Returns:
-            A string containing the differences between the dictionaries,
-            formatted with line-by-line diffs
-        """
-
-
-        d1_lines = pprint.pformat(d1).splitlines()
-        d2_lines = pprint.pformat(d2).splitlines()
-
-        diff = difflib.ndiff(d1_lines, d2_lines)
-        return "\n" + "\n".join(diff)
-
-    @staticmethod
-    def compare_dev_prop(dp1: dict, dp2: dict) -> str:
-        if dp1 != dp2:
-            changes = ""
-            if len(dp1.keys() ^ dp2.keys()) == 0:
-                keys = dp1.keys()
-            else:
-                print("Devices mismatch", dp1.keys() ^ dp2.keys())
-                keys = list(set.intersection(set(dp1.keys()), set(dp2.keys())))
-                changes = changes + "\n Device mismatch: ", dp1.keys() ^ dp2.keys()
-
-            for key in keys:
-                if len(set(dp1[key].items()) ^ set(dp2[key].items())) == 0:
-                    pass
-                else:
-                    x = smartpath._compare_dicts(dp1[key], dp2[key])
-                    for ix, k in enumerate(x.splitlines()):
-                        if k.startswith("?"):
-                            # print(x[ix-2:ix+1])
-                            changes = changes + key
-                            changes = changes + "\t" + (x.splitlines()[ix - 1]) + "\n"
-            return changes
-        else:
-            return ""
-
-
-
-class smartpath:
-    """Main class for smart microscope path operations and image acquisition."""
-    
-    def __init__(self, core):
-        self.core = core
-
-
-    @staticmethod
-    def is_coordinate_in_range(
-        settings, position  #: sp_microscope_settings,  #: sp_position
-    ) -> bool:
-        _within_ylimit = _within_xlimit = False
-
-        if settings.stage.xlimit.low < position.x < settings.stage.xlimit.high:
-            _within_xlimit = True
-        else:
-            warnings.warn(f" {position.x} out of range X {settings.stage.xlimit}")
-
-        if settings.stage.ylimit.low < position.y < settings.stage.ylimit.high:
-            _within_ylimit = True
-        else:
-            warnings.warn(f" {position.y} out of range Y {settings.stage.ylimit}")
-
-        if not position.z:
-            return _within_xlimit and _within_ylimit
-
-        if settings.stage.zlimit:
-            _within_zlimit = False
-            if settings.stage.zlimit.low < position.z < settings.stage.zlimit.high:
-                _within_zlimit = True
-            else:
-                warnings.warn(f" {position.z} out of range Z {settings.stage.zlimit}")
-            return _within_xlimit and _within_ylimit and _within_zlimit
-        else:
-            warnings.warn(f" Z range undefined : {settings.stage.zlimit}")
-            return False
-
-    @staticmethod
-    def get_current_position(core: Core):
-        current_pos = sp_position(core.get_x_position(), core.get_y_position(), core.get_position())
-        return current_pos
-
-    @staticmethod
-    def move_to_position(core: Core, position: sp_position, settings: sp_microscope_settings):
-        # Get current position and populate any missing coordinates
-        current_position = smartpath.get_current_position(core)
-        position.populate_missing(current_position)
-
-        # check position in range
-        if smartpath.is_coordinate_in_range(settings, position):
-            # verify focus device: bcs user can leave it on F mode
-            if core.get_focus_device() != settings.stage.z_stage:
-                warnings.warn(f" Changing focus device {core.get_focus_device()}")
-                core.set_focus_device(settings.focus_device)
-
-            # movement
-            core.set_position(position.z)
-            core.set_xy_position(position.x, position.y)
-            core.wait_for_device(core.get_xy_stage_device())
-            core.wait_for_device(core.get_focus_device())
-
-        else:
-            print(" Movement Cancelled ")
-
-    @staticmethod
-    def swap_objective_lens(
-        core: Core,
-        camm: sp_microscope_settings,
-        desired_imaging_mode: sp_imaging_mode,
-    ):
-        """ " 4x->20x moves O first, then Z
-        and
-        20x->4x moves z first"""
-
-        current_slider_position = core.get_property(*camm.obj_slider)
-        if desired_imaging_mode.objective_position_label != current_slider_position:
-
-            if desired_imaging_mode.name.startswith("4X"):
-                core.set_focus_device(camm.stage.z_stage)
-                core.set_position(desired_imaging_mode.z)
-                core.wait_for_device(camm.stage.z_stage)
-                core.set_property(*camm.obj_slider, desired_imaging_mode.objective_position_label)
-                core.set_focus_device(camm.stage.f_stage)
-                core.set_position(desired_imaging_mode.f)
-                core.wait_for_system()
-            if desired_imaging_mode.name.startswith("20X"):
-                core.set_property(*camm.obj_slider, desired_imaging_mode.objective_position_label)
-                core.wait_for_device(camm.obj_slider[0])
-                core.set_focus_device(camm.stage.z_stage)
-                core.set_position(desired_imaging_mode.z)
-                core.set_focus_device(camm.stage.f_stage)
-                core.set_position(desired_imaging_mode.f)
-                core.wait_for_system()
-
-            core.set_focus_device(camm.stage.z_stage)
-            camm.imaging_mode = desired_imaging_mode
-
-    @staticmethod
-    def snap(core: Core, flip_channel=True, background_correction=False, remove_alpha=True):
-        """Snaps an Image using MM Core and returns img,tags"""
-        if core.is_sequence_running():
-            studio = get_studio()
-            if studio is not None:
-                studio.live().set_live_mode(False)
-        core.snap_image()
-        tagged_image = core.get_tagged_image()
-        tags = OrderedDict(sorted(tagged_image.tags.items()))
-
-        # TODO: make this detector agnostic using sp_detector + MM2 Core,Camera
-        # QCAM
-        # if tags["Core-Camera"] == "QCamera":
-        #    if tags["QCamera-Color"] == "ON":
-        if smartpath.get_device_properties(core)["Core"]["Camera"] == "QCamera":
-            if smartpath.get_device_properties(core)["QCamera"]["Color"] == "ON":
-                pixels = np.reshape(
-                    tagged_image.pix,
-                    newshape=[tags["Height"], tags["Width"], 4],
-                )
-
-                if remove_alpha:
-                    pixels = pixels[:, :, 0:3]
-                if flip_channel:
-                    pixels = np.flip(pixels, 2)
-                if background_correction:
-                    pass
-                    # pixels = smartpath.background_correction(pixels)
-
-            else:
-                pixels = np.reshape(tagged_image.pix, newshape=[tags["Height"], tags["Width"]])
-        # OpenScan
-        elif smartpath.get_device_properties(core)["Core"]["Camera"] == "OSc-LSM":
-            # tags["Core-Camera"] == "OSc-LSM":
-            pixels = np.reshape(
-                tagged_image.pix,
-                newshape=[tags["Height"], tags["Width"]],
-            )
-        else:
-            print(f"Capture Failed: SP doesn't recognize : {tags['Core-Camera']=}")
-            return None, tags
-
-        return pixels, tags
-
-    @staticmethod
-    def autofocus(
-        core: Core,
-        settings: sp_microscope_settings,
-        n_steps=5,
-        search_range=45,
-        interp_strength=100,
-        interp_kind="quadratic",
-        score_metric=sobel,
-        pop_a_plot=False,
-        move_stage_to_estimate=True,
-    ) -> float:
-        """
-        score metric options : shannon_entropy, sobel
-        """
-
-        steps = np.linspace(0, search_range, n_steps) - (search_range / 2)
-        current_pos = smartpath.get_current_position(core)
-        z_steps = current_pos.z + steps
-
-        try:
-            scores = []
-            for step_number in range(n_steps):
-                new_pos = sp_position(
-                    current_pos.x, current_pos.y, current_pos.z + steps[step_number]
-                )
-                smartpath.move_to_position(core, new_pos, settings)
-                # print(smartpath.get_current_position(core))
-                img, tags = smartpath.snap(core)
-                img_gray = color.rgb2gray(img)
-                score = score_metric(img_gray)
-                if score.ndim == 2:
-                    score = np.mean(score)
-                scores.append(score)
-
-            # interpolation
-            interp_x = np.linspace(z_steps[0], z_steps[-1], n_steps * interp_strength)
-            interp_y = scipy.interpolate.interp1d(z_steps, scores, kind=interp_kind)(interp_x)
-            new_z = interp_x[np.argmax(interp_y)]
-
-            if pop_a_plot:
-                plt.figure()
-                plt.bar(z_steps, scores)
-                plt.plot(interp_x, interp_y, "k")
-                plt.plot(interp_x[np.argmax(interp_y)], interp_y.max(), "or")
-                plt.xlabel("Z-axis")
-                plt.title(f"X,Y = ({current_pos.x:.1f} , {current_pos.y:.1f})")
-
-            if move_stage_to_estimate:
-                new_pos = current_pos
-                new_pos.z = new_z
-                smartpath.move_to_position(core, new_pos, settings)
-                return new_z
-                # core.set_position(new_z)
-        except Exception as e:
-            smartpath.move_to_position(core, current_pos, settings)
-            raise e
-
-    @staticmethod
-    def white_balance(img=None, background_image=None, gain=1.0):
-        white_balance_profiles = {
-            "4x_binLi_Jul2021": [0.927, 1.0, 0.947],
-            "20x_binLi_May2022": [1.0, 0.989, 0.803],
-            "20x_jenu_Mar2024": [0.918, 1.0, 0.806],
-        }
-        if background_image:
-            r, g, b = background_image.mean((0, 1))
-            r1, g1, b1 = (r, g, b) / max(r, g, b)
-        else:
-            r1, g1, b1 = white_balance_profiles["20x_jenu_Mar2024"]
-
-        img_wb = img.astype(np.float64) * gain / [r1, g1, b1]
-        return np.clip(img_wb, 0, 255).astype(np.uint8)
-
->>>>>>> 2deac441
-
-# ============================================================================
-# smartpath_qpscope Class - QuPath Integration and Scanning Functionality
-# ============================================================================
+
 
 class smartpath_qpscope:
     """Class for QuPath integration and advanced scanning functionality."""
-<<<<<<< HEAD
-
-=======
     
->>>>>>> 2deac441
     def __init__(self):
         pass
 
@@ -556,16 +227,9 @@
 # qpscope_project Class - Project Management
 # ============================================================================
 
-<<<<<<< HEAD
-
-class qpscope_project:
-    """Class for managing QuPath project structure and file paths."""
-
-=======
 class qpscope_project:
     """Class for managing QuPath project structure and file paths."""
     
->>>>>>> 2deac441
     def __init__(
         self,
         projectsFolderPath: str = r"C:\Users\lociuser\Codes\MikeN\data\slides",
