--- conflicted
+++ resolved
@@ -38,25 +38,11 @@
 
     def __post_init__(self):
         if self.x is not None and not isinstance(self.x, (float, int)):
-<<<<<<< HEAD
-            print(
-                f"Invalid type for x: expected float or int, got {type(self.x).__name__} ({self.x!r})"
-            )
-        if self.y is not None and not isinstance(self.y, (float, int)):
-            print(
-                f"Invalid type for y: expected float or int, got {type(self.y).__name__} ({self.y!r})"
-            )
-        if self.z is not None and not isinstance(self.z, (float, int)):
-            print(
-                f"Invalid type for z: expected float or int, got {type(self.z).__name__} ({self.z!r})"
-            )
-=======
             print(f"Invalid type for x: expected float or int, got {type(self.x).__name__} ({self.x!r})")
         if self.y is not None and not isinstance(self.y, (float, int)):
             print(f"Invalid type for y: expected float or int, got {type(self.y).__name__} ({self.y!r})")
         if self.z is not None and not isinstance(self.z, (float, int)):
             print(f"Invalid type for z: expected float or int, got {type(self.z).__name__} ({self.z!r})")
->>>>>>> 2deac441
 
     def populate_missing(self, current_position: "sp_position") -> None:
         """Populate missing coordinates with values from current_position."""
